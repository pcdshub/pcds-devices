"""
Module for defining bell-and-whistles movement features
"""
import time
import fcntl
import logging
from threading import Thread, Event
from .utils import get_input
import numbers
import signal
from contextlib import contextmanager
from pathlib import Path
from types import SimpleNamespace, MethodType
from pylab import ginput

import yaml

from bluesky.utils import ProgressBar
from ophyd.status import wait as status_wait

logger = logging.getLogger(__name__)


class MvInterface:
    """
    Interface layer to attach to a positioner for motion shortcuts.

    Defines common shortcuts that the beamline scientists like for moving
    things on the command line. There is no need for these in a scripting
    environnment, but this is a safe space for implementing move features that
    would otherwise be disruptive to running scans and writing higher-level
    applications.
    """
    def __init__(self, *args, **kwargs):
        super().__init__(*args, **kwargs)
        self._mov_ev = Event()

    def mv(self, position, timeout=None, wait=False):
        """
        Absolute move to a position.

        Parameters
        ----------
        position
            Desired end position

        timeout: ``float``, optional
            If provided, the mover will throw an error if motion takes longer
            than timeout to complete. If omitted, the mover's default timeout
            will be use.

        wait: ``bool``, optional
            If ``True``, wait for motion completion before returning.
            Defaults to ``False``.
        """
        self.move(position, timeout=timeout, wait=wait)

    def wm(self):
        """
        Get the mover's positon (where motor)

        Returns
        -------
        position
            Current position
        """
        return self.position

    def __call__(self, position=None, timeout=None, wait=False):
        """
        Dispatches to `mv` or `wm` based on the arguments.

        Calling the object will either move the object or get the current
        position, depending on if the position argument is given. See the
        docstrings for `mv` and `wm`.
        """
        if position is None:
            return self.wm()
        else:
            self.mv(position, timeout=timeout, wait=wait)

    def camonitor(self):
        """
        Updates current position of the motor.
        """
        try:
            self._mov_ev.clear()
            while not self._mov_ev.is_set():
                print("\r {0:4f}".format(self.position), end=" ")
                self._mov_ev.wait(0.1)
        except KeyboardInterrupt:
            pass
        finally:
            self._mov_ev.clear()

    def _stop_monitor(self):
        self._mov_ev.set()


class FltMvInterface(MvInterface):
    """
    Extension of `MvInterface` for when the position is a ``float``.

    This lets us do more with the interface, such as relative moves.

    Attributes
    ----------
    presets: `Presets`
        Manager for preset positions.
    """
    def __init__(self, *args, **kwargs):
        super().__init__(*args, **kwargs)
        self.presets = Presets(self)

    def mvr(self, delta, timeout=None, wait=False):
        """
        Relative move from this position.

        Parameters
        ----------
        delta: ``float``
            Desired change in position

        timeout: ``float``, optional
            If provided, the mover will throw an error if motion takes longer
            than timeout to complete. If omitted, the mover's default timeout
            will be use.

        wait: ``bool``, optional
            If ``True``, wait for motion completion before returning. Defaults
            to ``False``.
        """
        self.mv(delta + self.wm(), timeout=timeout, wait=wait)

    def umv(self, position, timeout=None):
        """
        Move to a position, wait, and update with a progress bar.

        Parameters
        ----------
        position: ``float``
            Desired end position

        timeout: ``float``, optional
            If provided, the mover will throw an error if motion takes longer
            than timeout to complete. If omitted, the mover's default timeout
            will be use.
        """
        status = self.move(position, timeout=timeout, wait=False)
        ProgressBar([status])
        try:
            status_wait(status)
        except KeyboardInterrupt:
            self.stop()

    def umvr(self, delta, timeout=None):
        """
        Relative move from this position, wait, and update with a progress bar.

        Parameters
        ----------
        delta: ``float``
            Desired change in position

        timeout: ``float``, optional
            If provided, the mover will throw an error if motion takes longer
            than timeout to complete. If omitted, the mover's default timeout
            will be use.
        """
        self.umv(delta + self.wm(), timeout=timeout)

<<<<<<< HEAD
    def mv_ginput(self, timeout=None, wait=True):
        """
        Moves to a location the user clicks on.
        """
        print("Select new motor x-position in current plot by mouseclick")
        if not pylab.get_fignums():
            upper_limit = 0
            lower_limit = self.limits[0]
            if self.limits[1] == 0:
                upper_limit = 100
            else:
                upper_limit = self.limits[1]
            limit_plot = []
            for x in range(lower_limit, upper_limit):
                limit_plot.append(x)
            pylab.plot(limit_plot)
        pos = pylab.ginput(1)[0][0]
        self.move(pos, timeout=timeout, wait=wait)
=======
    def tweak(*args):
        if len(args) > 1:
            return tweak_base(args[0], args[1])
        else:
            return tweak_base(args[0])
>>>>>>> b1517086


def setup_preset_paths(**paths):
    """
    Prepare the `Presets` class.

    Sets the paths for saving and loading presets.

    Parameters
    ----------
    **paths: ``str`` keyword args
        A mapping from type of preset to destination path. These will be
        directories that contain the yaml files that define the preset
        positions.
    """
    Presets._paths = {}
    for k, v in paths.items():
        Presets._paths[k] = Path(v)
    for preset in Presets._registry.values():
        preset.sync()


class Presets:
    """
    Manager for device preset positions.

    This provides methods for adding new presets, checking which presets are
    active, and related utilities.

    It will install the ``mv_presetname`` and ``wm_presetname`` methods onto
    the associated device, and the ``add_preset`` and ``add_preset_here``
    methods onto itself.

    Parameters
    ----------
    device: ``Device``
        The device to manage saved preset positions for. It must implement the
        `FltMvInterface`.

    Attributes
    ----------
    positions: ``SimpleNamespace``
        A namespace that contains all of the active presets as `PresetPosition`
        objects.
    """
    _registry = {}
    _paths = {}

    def __init__(self, device):
        self._device = device
        self._methods = []
        self._fd = None
        self._registry[device.name] = self
        self.name = device.name + '_presets'
        self.sync()

    def _path(self, preset_type):
        """
        Utility function to get the preset file ``Path``.
        """
        path = self._paths[preset_type] / (self._device.name + '.yml')
        logger.debug('select presets path %s', path)
        return path

    def _read(self, preset_type):
        """
        Utility function to get a particular preset's datum dictionary.
        """
        logger.debug('read presets for %s', self._device.name)
        with self._file_open_rlock(preset_type) as f:
            f.seek(0)
            return yaml.load(f) or {}

    def _write(self, preset_type, data):
        """
        Utility function to overwrite a particular preset's datum dictionary.
        """
        logger.debug('write presets for %s', self._device.name)
        with self._file_open_rlock(preset_type) as f:
            f.seek(0)
            yaml.dump(data, f, default_flow_style=False)
            f.truncate()

    @contextmanager
    def _file_open_rlock(self, preset_type, timeout=1.0):
        """
        File locking context manager for this object.

        Works like threading.Rlock in that you can acquire it multiple times
        safely.

        Parameters
        ----------
        fd: ``file``
            The file descriptor to lock on.

        Raises
        ------
        BlockingIOError:
            If we cannot acquire the file lock.
        """
        if self._fd is None:
            path = self._path(preset_type)
            with open(path, 'r+') as fd:
                # Set up file lock timeout with a raising handler
                # We will need this handler due to PEP 475
                def interrupt(signum, frame):
                    raise InterruptedError()

                old_handler = signal.signal(signal.SIGALRM, interrupt)
                try:
                    signal.setitimer(signal.ITIMER_REAL, timeout)
                    fcntl.flock(fd, fcntl.LOCK_EX)
                except InterruptedError:
                    # Ignore interrupted and proceed to cleanup
                    pass
                finally:
                    # Clean up file lock timeout
                    signal.setitimer(signal.ITIMER_REAL, 0)
                    signal.signal(signal.SIGALRM, old_handler)
                # Error now if we still can't get the lock.
                # Getting lock twice is safe.
                fcntl.flock(fd, fcntl.LOCK_EX | fcntl.LOCK_NB)
                logger.debug('acquired lock for %s', path)
                self._fd = fd
                yield fd
                fcntl.flock(fd, fcntl.LOCK_UN)
                logger.debug('released lock for %s', path)
            self._fd = None
        else:
            logger.debug('using already open file descriptor')
            yield self._fd

    def _update(self, preset_type, name, value=None, comment=None,
                active=True):
        """
        Utility function to update a preset position.

        Reads the existing preset's datum, updates the value the comment, and
        the active state, and then writes the datum back to the file, updating
        the history accordingly.
        """
        logger.debug(('call %s presets._update(%s, %s, value=%s, comment=%s, '
                      'active=%s)'), self._device.name, preset_type, name,
                     value, comment, active)
        if not isinstance(name, str):
            raise TypeError(('name must be of type <str>, not type'
                             '{}'.format(type(name))))
        if value is not None and not isinstance(value, numbers.Real):
            raise TypeError(('value must be a real numeric type, not type'
                             '{}'.format(type(value))))
        try:
            path = self._path(preset_type)
            if not path.exists():
                path.touch()
                path.chmod(0o666)
            with self._file_open_rlock(preset_type):
                data = self._read(preset_type)
                if value is None and comment is not None:
                    value = data[name]['value']
                if value is not None:
                    if name not in data:
                        data[name] = {}
                    ts = time.strftime('%d %b %Y %H:%M:%S')
                    data[name]['value'] = value
                    history = data[name].get('history', {})
                    if comment:
                        comment = ' ' + comment
                    else:
                        comment = ''
                    history[ts] = '{:10.4f}{}'.format(value, comment)
                    data[name]['history'] = history
                if active:
                    data[name]['active'] = True
                else:
                    data[name]['active'] = False
                self._write(preset_type, data)
        except BlockingIOError:
            self._log_flock_error()

    def sync(self):
        """
        Synchronize the presets with the database.
        """
        logger.debug('call %s presets.sync()', self._device.name)
        self._remove_methods()
        self._cache = {}
        logger.debug('filling %s cache', self.name)
        for preset_type in self._paths.keys():
            path = self._path(preset_type)
            if path.exists():
                try:
                    self._cache[preset_type] = self._read(preset_type)
                except BlockingIOError:
                    self._log_flock_error()
            else:
                logger.debug('No %s preset file for %s',
                             preset_type, self._device.name)
        self._create_methods()

    def _log_flock_error(self):
        logger.error(('Unable to acquire file lock for %s. '
                      'File may be being edited by another user.'), self.name)
        logger.debug('', exc_info=True)

    def _create_methods(self):
        """
        Create the dynamic methods based on the configured paths.

        Add methods to this object for adding presets of each type, add
        methods to the associated device to move and check each preset, and
        add `PresetPosition` instances to ``self.positions`` for each preset
        name.
        """
        logger.debug('call %s presets._create_methods()', self._device.name)
        for preset_type in self._paths.keys():
            add, add_here = self._make_add(preset_type)
            self._register_method(self, 'add_' + preset_type, add)
            self._register_method(self, 'add_here_' + preset_type, add_here)
        for preset_type, data in self._cache.items():
            for name, info in data.items():
                if info['active']:
                    mv, umv = self._make_mv_pre(preset_type, name)
                    wm = self._make_wm_pre(preset_type, name)
                    self._register_method(self._device, 'mv_' + name, mv)
                    self._register_method(self._device, 'umv_' + name, umv)
                    self._register_method(self._device, 'wm_' + name, wm)
                    setattr(self.positions, name,
                            PresetPosition(self, preset_type, name))

    def _register_method(self, obj, method_name, method):
        """
        Utility function for managing dynamic methods.

        Adds a method to the ``_methods`` list and binds the method to an
        object.
        """
        logger.debug('register method %s to %s', method_name, obj.name)
        self._methods.append((obj, method_name))
        setattr(obj, method_name, MethodType(method, obj))

    def _make_add(self, preset_type):
        """
        Create the functions that add preset positions.

        Creates suitable versions of ``add`` and ``add_here`` for a particular
        preset type, e.g. ``add_preset_type`` and ``add_here_preset_type``.
        """
        def add(self, name, value, comment=None):
            """
            Add a preset position of type "{}".

            Parameters
            ----------
            name: ``str``
                The name of the new preset position.

            value: ``float``
                The value of the new preset_position.

            comment: ``str``, optional
                A comment to associate with the preset position.
            """
            self._update(preset_type, name, value=value,
                         comment=comment)
            self.sync()

        def add_here(self, name, comment=None):
            """
            Add a preset of the current position of type "{}".

            Parameters
            ----------
            name: ``str``
                The name of the new preset position.

            comment: ``str``, optional
                A comment to associate with the preset position.
            """
            add(self, name, self._device.wm(), comment=comment)

        add.__doc__ = add.__doc__.format(preset_type)
        add_here.__doc__ = add_here.__doc__.format(preset_type)
        return add, add_here

    def _make_mv_pre(self, preset_type, name):
        """
        Create the functions that move to preset positions.

        Creates a suitable versions of ``mv`` and ``umv`` for a particular
        preset type and name e.g. ``mv_sample``.
        """
        def mv_pre(self, timeout=None, wait=False):
            """
            Move to the {} preset position.

            Parameters
            ----------
            timeout: ``float``, optional
                If provided, the mover will throw an error if motion takes
                longer than timeout to complete. If omitted, the mover's
                default timeout will be use.

            wait: ``bool``, optional
                If ``True``, wait for motion completion before returning.
                Defaults to ``False``.
            """
            pos = self.presets._cache[preset_type][name]['value']
            self.mv(pos, timeout=timeout, wait=wait)

        def umv_pre(self, timeout=None):
            """
            Update move to the {} preset position.

            Parameters
            ----------
            timeout: ``float``, optional
                If provided, the mover will throw an error if motion takes
                longer than timeout to complete. If omitted, the mover's
                default timeout will be use.
            """
            pos = self.presets._cache[preset_type][name]['value']
            self.umv(pos, timeout=timeout)

        mv_pre.__doc__ = mv_pre.__doc__.format(name)
        umv_pre.__doc__ = umv_pre.__doc__.format(name)
        return mv_pre, umv_pre

    def _make_wm_pre(self, preset_type, name):
        """
        Create a method to get the offset from a preset position.

        Creates a suitable version of ``wm`` for a particular preset type and
        name e.g. ``wm_sample``.
        """
        def wm_pre(self):
            """
            Check the offset from the {} preset position.

            Returns
            -------
            offset: ``float``
                How far we are from the preset position. If this is near zero,
                we are at the position. If this positive, the preset position
                is in the positive direction from us.
            """
            pos = self.presets._cache[preset_type][name]['value']
            return pos - self.wm()

        wm_pre.__doc__ = wm_pre.__doc__.format(name)
        return wm_pre

    def _remove_methods(self):
        """
        Remove all methods created in the last call to _create_methods.
        """
        logger.debug('call %s presets._remove_methods()', self._device.name)
        for obj, method_name in self._methods:
            try:
                delattr(obj, method_name)
            except AttributeError:
                pass
        self._methods = []
        self.positions = SimpleNamespace()


class PresetPosition:
    """
    Manager for a single preset position.

    Parameters
    ----------
    presets: `Presets`
        The main `Presets` object that manages this position.

    name: ``str``
        The name of this preset position.
    """
    def __init__(self, presets, preset_type, name):
        self._presets = presets
        self._preset_type = preset_type
        self._name = name

    def update_pos(self, pos=None, comment=None):
        """
        Change this preset position and save it.

        Parameters
        ----------
        pos: ``float``, optional
            The position to use for this preset. If omitted, we'll use the
            current position.

        comment: ``str``, optional
            A comment to associate with the preset position.
        """
        if pos is None:
            pos = self._presets._device.wm()
        self._presets._update(self._preset_type, self._name, value=pos,
                              comment=comment)
        self._presets.sync()

    def update_comment(self, comment):
        """
        Revise the most recent comment in the preset history.

        Parameters
        ----------
        comment: ``str``
            A comment to associate with the preset position.
        """
        self._presets._update(self._preset_type, self._name, comment=comment)
        self._presets.sync()

    def deactivate(self):
        """
        Deactivate a preset from a device.

        This can always be undone unless you edit the underlying file.
        """
        self._presets._update(self._preset_type, self._name, active=False)
        self._presets.sync()

    @property
    def info(self):
        """
        All information associated with this preset.

        Returns
        -------
        info: ``dict``
        """
        return self._presets._cache[self._preset_type][self._name]

    @property
    def pos(self):
        """
        The set position of this preset.

        Returns
        -------
        pos: ``float``
        """
        return self.info['value']

    @property
    def history(self):
        """
        This position history associated with this preset.

        Returns
        -------
        history: ``dict``
        """
        return self.info['history']

    @property
    def path(self):
        """
        The filepath that defines this preset.

        Returns
        -------
        path: ``str``
        """
        return str(self._presets._path(self._preset_type))

    def __repr__(self):
        return str(self.pos)
<<<<<<< HEAD
=======


def tweak_base(*args):
    """
    Base function to tweak motors
    """
    up = '\x1b[A'
    down = '\x1b[B'
    left = '\x1b[D'
    right = '\x1b[C'
    shift_up = '\x1b[1;2A'
    shift_down = '\x1b[1;2B'
    scale = 0.1
    """
    Function call camonitor to display motor position.
    """
    def thread_event():
        thrd = Thread(target=args[0].camonitor,)
        thrd.start()
        args[0]._mov_ev.set()
    """
    Function used to change the scale.
    """
    def _scale(scale, direction):
        if direction == up or direction == shift_up:
            scale = scale*2
            print("\r {0:4f}".format(scale), end=" ")
        elif direction == down or direction == shift_down:
            scale = scale/2
            print("\r {0:4f}".format(scale), end=" ")
        return scale
    """
    Function used to know when and the direction to move the motor.
    """
    def movement(scale, direction):
        if direction == left:
            args[0].umvr(-scale)
            thread_event()
        elif direction == right:
            args[0].umvr(scale)
            thread_event()
        elif direction == up and len(args) > 1:
            args[1].umvr(scale)
            print("\r {0:4f}".format(args[1].position), end=" ")
    """
    Loop takes in user key input and stops when 'q' is pressed
    """
    is_input = True
    while is_input is True:
        inp = get_input()
        if inp == 'q':
            is_input = False
        else:
            if len(args) > 1 and inp == down:
                movement(-scale, up)
            elif len(args) > 1 and inp == up:
                movement(scale, inp)
            elif inp not in(up, down, left, right, shift_down, shift_up):
                print("\nUp=scale*2, Downw=scale/2,"
                      "Left=Reverse, Right=Forward\n"
                      "If more than one motor exits:"
                      "Up=move y motor up, Down=move y motor down.\n"
                      " Left=move x motor backwards,"
                      " Right=move x motor forwards,"
                      " Shift_Up=scale*2, Shift_down=scale/2\n"
                      " Press q to quit."
                      " Press any other key to display this message.")
            else:
                movement(scale, inp)
                scale = _scale(scale, inp)
>>>>>>> b1517086
<|MERGE_RESOLUTION|>--- conflicted
+++ resolved
@@ -169,7 +169,6 @@
         """
         self.umv(delta + self.wm(), timeout=timeout)
 
-<<<<<<< HEAD
     def mv_ginput(self, timeout=None, wait=True):
         """
         Moves to a location the user clicks on.
@@ -188,15 +187,14 @@
             pylab.plot(limit_plot)
         pos = pylab.ginput(1)[0][0]
         self.move(pos, timeout=timeout, wait=wait)
-=======
+
     def tweak(*args):
         if len(args) > 1:
             return tweak_base(args[0], args[1])
         else:
             return tweak_base(args[0])
->>>>>>> b1517086
-
-
+
+          
 def setup_preset_paths(**paths):
     """
     Prepare the `Presets` class.
@@ -664,9 +662,6 @@
 
     def __repr__(self):
         return str(self.pos)
-<<<<<<< HEAD
-=======
-
 
 def tweak_base(*args):
     """
@@ -735,5 +730,4 @@
                       " Press any other key to display this message.")
             else:
                 movement(scale, inp)
-                scale = _scale(scale, inp)
->>>>>>> b1517086
+                scale = _scale(scale, inp)
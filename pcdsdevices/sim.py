import time
import threading

from ophyd.device import Device, Component as Cpt
from ophyd.positioner import SoftPositioner
from ophyd.signal import AttributeSignal
from ophyd.sim import SynAxis

from pcdsdevices.mv_interface import FltMvInterface, tweak_base


class SynMotor(FltMvInterface, SynAxis):
    """
    SynAxis with the FltMvInterface additions.
    This can be used to test when you need the readback_func feature or if you
    just want your test motor to finish immediately. See the SynAxis
    documentation in ophyd.
    """
    def move(self, position, *args, **kwargs):
        return super().set(position)


class FastMotor(FltMvInterface, SoftPositioner, Device):
    """
    Instant motor with FltMvInterface.
    This is suitable to replace real motors in the PseudoPositioner
    subclasses. It does not have all of the SynAxis functionality.
    """
    user_readback = Cpt(AttributeSignal, 'position')

    def __init__(self, *args, init_pos=0, **kwargs):
        super().__init__(*args, init_pos=init_pos, **kwargs)


class SlowMotor(FastMotor):
    """
    Simulated slow-moving motor.

    Unlike the FastMotor, this takes some time to reach the
    destination. Use this when you need some sort of delay.
    """
    def _setup_move(self, position, status):
        if self.position is None:
            return self._set_position(position)

        def update_thread(positioner, goal):
            positioner._moving = True
            while positioner.position != goal and not self._stop:
                if goal - positioner.position > 1:
                    positioner._set_position(positioner.position + 1)
                elif goal - positioner.position < -1:
                    positioner._set_position(positioner.position - 1)
                else:
                    positioner._set_position(goal)
                    positioner._done_moving()
                    return
                time.sleep(0.1)
            positioner._done_moving(success=False)
        self.stop()
        self._started_moving = True
        self._stop = False
        t = threading.Thread(target=update_thread,
                             args=(self, position))
        t.start()

    def stop(self):
        self._stop = True


class SimTwoAxis(Device):
    """
    Test assembly with two slow motors. Used to test 2d tweak.
    """
    x = Cpt(SlowMotor)
    y = Cpt(SlowMotor)

    def tweak(self):
<<<<<<< HEAD
        return tweak_base(self.x, self.y)


class SynLensStack(LensStack):
    """
    Test version of the lens stack for testing the Be lens class.
    """
    x = Cpt(FastMotor, limits=(-10, 10))
    y = Cpt(FastMotor, limits=(-10, 10))
    z = Cpt(FastMotor, limits=(-100, 100))
=======
        return tweak_base(self.x, self.y)
>>>>>>> 954025f8
<|MERGE_RESOLUTION|>--- conflicted
+++ resolved
@@ -75,17 +75,4 @@
     y = Cpt(SlowMotor)
 
     def tweak(self):
-<<<<<<< HEAD
-        return tweak_base(self.x, self.y)
-
-
-class SynLensStack(LensStack):
-    """
-    Test version of the lens stack for testing the Be lens class.
-    """
-    x = Cpt(FastMotor, limits=(-10, 10))
-    y = Cpt(FastMotor, limits=(-10, 10))
-    z = Cpt(FastMotor, limits=(-100, 100))
-=======
-        return tweak_base(self.x, self.y)
->>>>>>> 954025f8
+        return tweak_base(self.x, self.y)
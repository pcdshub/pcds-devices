--- conflicted
+++ resolved
@@ -14,14 +14,8 @@
 from threading import RLock, Thread
 
 import numpy as np
-<<<<<<< HEAD
-from ophyd.signal import (EpicsSignal, EpicsSignalBase, EpicsSignalRO, Signal,
-                          SignalRO)
-=======
-
 from ophyd.signal import (DerivedSignal, EpicsSignal, EpicsSignalBase,
                           EpicsSignalRO, Signal, SignalRO)
->>>>>>> a266a257
 from ophyd.sim import FakeEpicsSignal, FakeEpicsSignalRO, fake_device_cache
 from pytmc.pragmas import normalize_io
 
@@ -304,7 +298,6 @@
         return Signal.set(self, value, timestamp=timestamp, force=force)
 
 
-<<<<<<< HEAD
 class NotepadLinkedSignal(EpicsSignal):
     """
     Create the notepad metadata dict for usage by pcdsdevices-notepad.
@@ -389,7 +382,8 @@
 
 # NOTE: This is an *on-import* update of the ophyd "fake" device cache
 fake_device_cache[NotepadLinkedSignal] = FakeNotepadLinkedSignal
-=======
+
+
 class UnitConversionDerivedSignal(DerivedSignal):
     """
     A DerivedSignal which performs unit conversion.
@@ -456,5 +450,4 @@
         for key in ('lower_ctrl_limit', 'upper_ctrl_limit'):
             if key in desc:
                 desc[key] = self.inverse(desc[key])
-        return full_desc
->>>>>>> a266a257
+        return full_desc
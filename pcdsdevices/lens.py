--- conflicted
+++ resolved
@@ -55,16 +55,12 @@
     calib_z = Cpt(PseudoSingle)
     beam_size = Cpt(PseudoSingle)
 
-<<<<<<< HEAD
+    tab_whitelist = ['tweak', 'align']
+    tab_component_names = True
+
     def __init__(self, x_prefix, y_prefix, z_prefix, lens_set=None,
                  z_offset=None, z_dir=None, E=None, attObj=None, lclsObj=None,
                  monoObj=None, beamsizeUnfocused=500e-6, *args, **kwargs):
-=======
-    tab_whitelist = ['tweak', 'align']
-    tab_component_names = True
-
-    def __init__(self, x_prefix, y_prefix, z_prefix, *args, **kwargs):
->>>>>>> dbe80402
         self.x_prefix = x_prefix
         self.y_prefix = y_prefix
         self.z_prefix = z_prefix

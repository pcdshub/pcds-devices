--- conflicted
+++ resolved
@@ -83,20 +83,15 @@
         Updates current position of the motor.
         """
         try:
-<<<<<<< HEAD
             self._mov_ev.clear()
             while not self._mon_ev.is_set():
                 print("\r {0:4f}".format(self.position), end=" ")
                 self._mon_ev.wait(0.1)
-=======
-            while True:
-                print("\r {0:4f}".format(self.position), end=" ")
-                time.sleep(0.1)
->>>>>>> fd45419a
         except KeyboardInterrupt:
             pass
         finally:
             self._mov_ev.clear()
+
     def _stop_monitor(self):
         self._mov_ev.set()
 
@@ -123,25 +118,25 @@
         """
         def Scale(scale,direction):
             if direction==up or direction==shift_up:
-               scale=scale*2
-               print("\r {0:4f}".format(scale),end=" ")
+                scale=scale*2
+                print("\r {0:4f}".format(scale),end=" ")
             elif direction==down or direction==shift_down:
-               scale=scale/2
-               print("\r {0:4f}".format(scale),end=" ")
+                scale=scale/2
+                print("\r {0:4f}".format(scale),end=" ")
             return scale
         """
         Function used to know when and the direction to move the motor.
         """
         def movement(scale,direction):
             if direction==left:
-               args[0].umvr(-scale)
-               thread_event()
+                args[0].umvr(-scale)
+                thread_event()
             elif direction==right:
-               args[0].umvr(scale)
-               thread_event()
+                args[0].umvr(scale)
+                thread_event()
             elif direction==up and len(args)>1:
-               args[1].umvr(scale)
-               print("\r {0:4f}".format(args[1].position),end=" ")
+                args[1].umvr(scale)
+                print("\r {0:4f}".format(args[1].position),end=" ")
         """
         Loop takes in user key input and stops when 'q' is pressed
         """
@@ -149,20 +144,20 @@
         while is_input is True:
             inp=get_input()
             if inp=='q':
-               is_input=False
+                is_input=False
             else:
                 if len(args)>1 and inp==down:
-                   movement(-scale,up)
-                 elif len(args)>1 and inp==up:
-                   movement(scale,inp)
+                    movement(-scale,up)
+                elif len(args)>1 and inp==up:
+                    movement(scale,inp)
                 elif inp!=up and inp!=down and inp!=left and inp!=right and inp!=shift_down and inp!=shift_up:
-                   print("\nUp=scale*2, Downw=scale/2, Left=Reverse, Right=Forward\n"
-                         "If more than one motor exits: Up=move y motor up, Down=move y motor down.\n"
-                         "Left=move x motor backwards, Right=move x motor forwards, Shift_Up=scale*2, Shift_down=scale/2\n"
-                         "Press q to quit. Press any other key to display this message.")
+                    print("\nUp=scale*2, Downw=scale/2, Left=Reverse, Right=Forward\n"
+                          "If more than one motor exits: Up=move y motor up, Down=move y motor down.\n"
+                          "Left=move x motor backwards, Right=move x motor forwards, Shift_Up=scale*2, Shift_down=scale/2\n"
+                          "Press q to quit. Press any other key to display this message.")
                 else:
-                   movement(scale,inp)
-                   scale=Scale(scale,inp)
+                    movement(scale,inp)
+                    scale=Scale(scale,inp)
 
 
 class FltMvInterface(MvInterface):
@@ -236,13 +231,13 @@
             will be use.
         """
         self.umv(delta + self.wm(), timeout=timeout)
-    
+
     def Tweak(*args):
         if len(args)>1:
-           return args[0].Tweak_base(args[1])
+            return args[0].Tweak_base(args[1])
         else:
-           return args[0].Tweak_base()
- 
+            return args[0].Tweak_base()
+
 
 def setup_preset_paths(**paths):
     """
